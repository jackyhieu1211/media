/*
 * Copyright (C) 2016 The Android Open Source Project
 *
 * Licensed under the Apache License, Version 2.0 (the "License");
 * you may not use this file except in compliance with the License.
 * You may obtain a copy of the License at
 *
 *      http://www.apache.org/licenses/LICENSE-2.0
 *
 * Unless required by applicable law or agreed to in writing, software
 * distributed under the License is distributed on an "AS IS" BASIS,
 * WITHOUT WARRANTIES OR CONDITIONS OF ANY KIND, either express or implied.
 * See the License for the specific language governing permissions and
 * limitations under the License.
 */
package com.google.android.exoplayer2.ui;

import android.content.Context;
import android.content.res.Resources;
import android.content.res.TypedArray;
import android.graphics.Bitmap;
import android.graphics.Canvas;
import android.graphics.Color;
import android.graphics.Paint;
import android.graphics.Paint.Join;
import android.graphics.Paint.Style;
import android.graphics.Rect;
import android.graphics.RectF;
import android.text.Layout.Alignment;
import android.text.StaticLayout;
import android.text.TextPaint;
import android.text.TextUtils;
import android.util.DisplayMetrics;
import android.util.Log;
import com.google.android.exoplayer2.text.CaptionStyleCompat;
import com.google.android.exoplayer2.text.Cue;
import com.google.android.exoplayer2.util.Util;

/**
 * Paints subtitle {@link Cue}s.
 */
/* package */ final class SubtitlePainter {

  private static final String TAG = "SubtitlePainter";

  /**
   * Ratio of inner padding to font size.
   */
  private static final float INNER_PADDING_RATIO = 0.125f;

  /**
   * Temporary rectangle used for computing line bounds.
   */
  private final RectF lineBounds = new RectF();

  // Styled dimensions.
  private final float cornerRadius;
  private final float outlineWidth;
  private final float shadowRadius;
  private final float shadowOffset;
  private final float spacingMult;
  private final float spacingAdd;

  private final TextPaint textPaint;
  private final Paint paint;

  // Previous input variables.
  private Bitmap cueBitmap;
  private CharSequence cueText;
  private Alignment cueTextAlignment;
  private float cueLine;
  @Cue.LineType
  private int cueLineType;
  @Cue.AnchorType
  private int cueLineAnchor;
  private float cuePosition;
  @Cue.AnchorType
  private int cuePositionAnchor;
  private float cueSize;
  private boolean applyEmbeddedStyles;
  private int foregroundColor;
  private int backgroundColor;
  private int windowColor;
  private int edgeColor;
  @CaptionStyleCompat.EdgeType
  private int edgeType;
  private float textSizePx;
  private float bottomPaddingFraction;
  private int parentLeft;
  private int parentTop;
  private int parentRight;
  private int parentBottom;

  // Derived drawing variables.
  private StaticLayout textLayout;
  private int textLeft;
  private int textTop;
  private int textPaddingX;
  private Rect bitmapRect;

  @SuppressWarnings("ResourceType")
  public SubtitlePainter(Context context) {
    int[] viewAttr = {android.R.attr.lineSpacingExtra, android.R.attr.lineSpacingMultiplier};
    TypedArray styledAttributes = context.obtainStyledAttributes(null, viewAttr, 0, 0);
    spacingAdd = styledAttributes.getDimensionPixelSize(0, 0);
    spacingMult = styledAttributes.getFloat(1, 1);
    styledAttributes.recycle();

    Resources resources = context.getResources();
    DisplayMetrics displayMetrics = resources.getDisplayMetrics();
    int twoDpInPx = Math.round((2f * displayMetrics.densityDpi) / DisplayMetrics.DENSITY_DEFAULT);
    cornerRadius = twoDpInPx;
    outlineWidth = twoDpInPx;
    shadowRadius = twoDpInPx;
    shadowOffset = twoDpInPx;

    textPaint = new TextPaint();
    textPaint.setAntiAlias(true);
    textPaint.setSubpixelText(true);

    paint = new Paint();
    paint.setAntiAlias(true);
    paint.setStyle(Style.FILL);
  }

  /**
   * Draws the provided {@link Cue} into a canvas with the specified styling.
   * <p>
   * A call to this method is able to use cached results of calculations made during the previous
   * call, and so an instance of this class is able to optimize repeated calls to this method in
   * which the same parameters are passed.
   *
   * @param cue The cue to draw.
   * @param applyEmbeddedStyles Whether styling embedded within the cue should be applied.
   * @param style The style to use when drawing the cue text.
   * @param textSizePx The text size to use when drawing the cue text, in pixels.
   * @param bottomPaddingFraction The bottom padding fraction to apply when {@link Cue#line} is
   *     {@link Cue#DIMEN_UNSET}, as a fraction of the viewport height
   * @param canvas The canvas into which to draw.
   * @param cueBoxLeft The left position of the enclosing cue box.
   * @param cueBoxTop The top position of the enclosing cue box.
   * @param cueBoxRight The right position of the enclosing cue box.
   * @param cueBoxBottom The bottom position of the enclosing cue box.
   */
  public void draw(Cue cue, boolean applyEmbeddedStyles, CaptionStyleCompat style, float textSizePx,
      float bottomPaddingFraction, Canvas canvas, int cueBoxLeft, int cueBoxTop, int cueBoxRight,
      int cueBoxBottom) {
    CharSequence cueText = cue.text;
    boolean textIsEmpty = TextUtils.isEmpty(cueText);
    if (textIsEmpty && cue.bitmap == null) {
      // Nothing to draw.
      return;
    }
<<<<<<< HEAD

    int windowColor = cue.windowColorSet ? cue.windowColor : style.windowColor;

    if (!applyEmbeddedStyles) {
=======
    if (!applyEmbeddedStyles && !textIsEmpty) {
>>>>>>> 0468a80d
      // Strip out any embedded styling.
      cueText = cueText.toString();
      windowColor = style.windowColor;
    }
<<<<<<< HEAD
    if (areCharSequencesEqual(this.cueText, cueText)
        && Util.areEqual(this.cueTextAlignment, cue.textAlignment)
        && this.cueLine == cue.line
        && this.cueLineType == cue.lineType
        && Util.areEqual(this.cueLineAnchor, cue.lineAnchor)
        && this.cuePosition == cue.position
        && Util.areEqual(this.cuePositionAnchor, cue.positionAnchor)
        && this.cueSize == cue.size
        && this.applyEmbeddedStyles == applyEmbeddedStyles
        && this.foregroundColor == style.foregroundColor
        && this.backgroundColor == style.backgroundColor
        && this.windowColor == windowColor
        && this.edgeType == style.edgeType
        && this.edgeColor == style.edgeColor
        && Util.areEqual(this.textPaint.getTypeface(), style.typeface)
        && this.textSizePx == textSizePx
        && this.bottomPaddingFraction == bottomPaddingFraction
        && this.parentLeft == cueBoxLeft
        && this.parentTop == cueBoxTop
        && this.parentRight == cueBoxRight
        && this.parentBottom == cueBoxBottom) {
=======
    if (((cue.bitmap != null && cue.bitmap == cueBitmap) ||
     (!textIsEmpty && areCharSequencesEqual(this.cueText, cueText)))
     && Util.areEqual(this.cueTextAlignment, cue.textAlignment)
     && this.cueLine == cue.line
     && this.cueLineType == cue.lineType
     && Util.areEqual(this.cueLineAnchor, cue.lineAnchor)
     && this.cuePosition == cue.position
     && Util.areEqual(this.cuePositionAnchor, cue.positionAnchor)
     && this.cueSize == cue.size
     && this.applyEmbeddedStyles == applyEmbeddedStyles
     && this.foregroundColor == style.foregroundColor
     && this.backgroundColor == style.backgroundColor
     && this.windowColor == style.windowColor
     && this.edgeType == style.edgeType
     && this.edgeColor == style.edgeColor
     && Util.areEqual(this.textPaint.getTypeface(), style.typeface)
     && this.textSizePx == textSizePx
     && this.bottomPaddingFraction == bottomPaddingFraction
     && this.parentLeft == cueBoxLeft
     && this.parentTop == cueBoxTop
     && this.parentRight == cueBoxRight
     && this.parentBottom == cueBoxBottom) {
>>>>>>> 0468a80d
      // We can use the cached layout.
      drawLayout(canvas);
      return;
    }

    this.cueBitmap = cue.bitmap;
    this.cueText = cueText;
    this.cueTextAlignment = cue.textAlignment;
    this.cueLine = cue.line;
    this.cueLineType = cue.lineType;
    this.cueLineAnchor = cue.lineAnchor;
    this.cuePosition = cue.position;
    this.cuePositionAnchor = cue.positionAnchor;
    this.cueSize = cue.size;
    this.applyEmbeddedStyles = applyEmbeddedStyles;
    this.foregroundColor = style.foregroundColor;
    this.backgroundColor = style.backgroundColor;
    this.windowColor = windowColor;
    this.edgeType = style.edgeType;
    this.edgeColor = style.edgeColor;
    this.textPaint.setTypeface(style.typeface);
    this.textSizePx = textSizePx;
    this.bottomPaddingFraction = bottomPaddingFraction;
    this.parentLeft = cueBoxLeft;
    this.parentTop = cueBoxTop;
    this.parentRight = cueBoxRight;
    this.parentBottom = cueBoxBottom;

    if (this.cueBitmap != null)
      setupBitmapLayout();
    else
      setupTextLayout();

    drawLayout(canvas);
  }

  /**
   * Setup {@link #textLayout} for later drawing.
   */
  private void setupBitmapLayout() {

    int parentWidth = parentRight - parentLeft;
    int parentHeight = parentBottom - parentTop;
    int x = parentLeft + (int) ((float) parentWidth * cuePosition);
    int y = parentTop + (int) ((float) parentHeight * cueLine);
    int width = (int) (parentWidth * cueSize);
    int height = (int) (width * ((float) cueBitmap.getHeight() / cueBitmap.getWidth()));
    bitmapRect = new Rect(x, y, x + width, y + height);
  }

  /**
   * Setup {@link #textLayout} for later drawing.
   */
  private void setupTextLayout() {

    int parentWidth = parentRight - parentLeft;
    int parentHeight = parentBottom - parentTop;

    textPaint.setTextSize(textSizePx);
    int textPaddingX = (int) (textSizePx * INNER_PADDING_RATIO + 0.5f);

    int availableWidth = parentWidth - textPaddingX * 2;
    if (cueSize != Cue.DIMEN_UNSET) {
      availableWidth = (int) (availableWidth * cueSize);
    }
    if (availableWidth <= 0) {
      Log.w(TAG, "Skipped drawing subtitle cue (insufficient space)");
      return;
    }

    Alignment textAlignment = cueTextAlignment == null ? Alignment.ALIGN_CENTER : cueTextAlignment;
    textLayout = new StaticLayout(cueText, textPaint, availableWidth, textAlignment, spacingMult,
        spacingAdd, true);
    int textHeight = textLayout.getHeight();
    int textWidth = 0;
    int lineCount = textLayout.getLineCount();
    for (int i = 0; i < lineCount; i++) {
      textWidth = Math.max((int) Math.ceil(textLayout.getLineWidth(i)), textWidth);
    }
    if (cueSize != Cue.DIMEN_UNSET && textWidth < availableWidth) {
      textWidth = availableWidth;
    }
    textWidth += textPaddingX * 2;

    int textLeft;
    int textRight;
    if (cuePosition != Cue.DIMEN_UNSET) {
      int anchorPosition = Math.round(parentWidth * cuePosition) + parentLeft;
      textLeft = cuePositionAnchor == Cue.ANCHOR_TYPE_END ? anchorPosition - textWidth
          : cuePositionAnchor == Cue.ANCHOR_TYPE_MIDDLE ? (anchorPosition * 2 - textWidth) / 2
          : anchorPosition;
      textLeft = Math.max(textLeft, parentLeft);
      textRight = Math.min(textLeft + textWidth, parentRight);
    } else {
      textLeft = (parentWidth - textWidth) / 2;
      textRight = textLeft + textWidth;
    }

    int textTop;
    if (cueLine != Cue.DIMEN_UNSET) {
      int anchorPosition;
      if (cueLineType == Cue.LINE_TYPE_FRACTION) {
        anchorPosition = Math.round(parentHeight * cueLine) + parentTop;
      } else {
        // cueLineType == Cue.LINE_TYPE_NUMBER
        int firstLineHeight = textLayout.getLineBottom(0) - textLayout.getLineTop(0);
        if (cueLine >= 0) {
          anchorPosition = Math.round(cueLine * firstLineHeight) + parentTop;
        } else {
          anchorPosition = Math.round((cueLine + 1) * firstLineHeight) + parentBottom;
        }
      }
      textTop = cueLineAnchor == Cue.ANCHOR_TYPE_END ? anchorPosition - textHeight
          : cueLineAnchor == Cue.ANCHOR_TYPE_MIDDLE ? (anchorPosition * 2 - textHeight) / 2
          : anchorPosition;
      if (textTop + textHeight > parentBottom) {
        textTop = parentBottom - textHeight;
      } else if (textTop < parentTop) {
        textTop = parentTop;
      }
    } else {
      textTop = parentBottom - textHeight - (int) (parentHeight * bottomPaddingFraction);
    }

    textWidth = textRight - textLeft;

    // Update the derived drawing variables.
    this.textLayout = new StaticLayout(cueText, textPaint, textWidth, textAlignment, spacingMult,
        spacingAdd, true);
    this.textLeft = textLeft;
    this.textTop = textTop;
    this.textPaddingX = textPaddingX;
  }

  /**
   * Draws {@link #textLayout} or {@link #cueBitmap} into the provided canvas.
   *
   * @param canvas The canvas into which to draw.
   */
  private void drawLayout(Canvas canvas) {
    if (cueBitmap != null)
      drawBitmapLayout(canvas);
    else
      drawTextLayout(canvas);
  }

  /**
   * Draws {@link #cueBitmap} into the provided canvas.
   *
   * @param canvas The canvas into which to draw.
   */
  private void drawBitmapLayout(Canvas canvas) {
    canvas.drawBitmap(cueBitmap, null, bitmapRect, null);
  }

  /**
   * Draws {@link #textLayout} into the provided canvas.
   *
   * @param canvas The canvas into which to draw.
   */
  private void drawTextLayout(Canvas canvas) {
    final StaticLayout layout = textLayout;
    if (layout == null) {
      // Nothing to draw.
      return;
    }

    int saveCount = canvas.save();
    canvas.translate(textLeft, textTop);

    if (Color.alpha(windowColor) > 0) {
      paint.setColor(windowColor);
      canvas.drawRect(-textPaddingX, 0, layout.getWidth() + textPaddingX, layout.getHeight(),
          paint);
    }

    if (Color.alpha(backgroundColor) > 0) {
      paint.setColor(backgroundColor);
      float previousBottom = layout.getLineTop(0);
      int lineCount = layout.getLineCount();
      for (int i = 0; i < lineCount; i++) {
        lineBounds.left = layout.getLineLeft(i) - textPaddingX;
        lineBounds.right = layout.getLineRight(i) + textPaddingX;
        lineBounds.top = previousBottom;
        lineBounds.bottom = layout.getLineBottom(i);
        previousBottom = lineBounds.bottom;
        canvas.drawRoundRect(lineBounds, cornerRadius, cornerRadius, paint);
      }
    }

    if (edgeType == CaptionStyleCompat.EDGE_TYPE_OUTLINE) {
      textPaint.setStrokeJoin(Join.ROUND);
      textPaint.setStrokeWidth(outlineWidth);
      textPaint.setColor(edgeColor);
      textPaint.setStyle(Style.FILL_AND_STROKE);
      layout.draw(canvas);
    } else if (edgeType == CaptionStyleCompat.EDGE_TYPE_DROP_SHADOW) {
      textPaint.setShadowLayer(shadowRadius, shadowOffset, shadowOffset, edgeColor);
    } else if (edgeType == CaptionStyleCompat.EDGE_TYPE_RAISED
        || edgeType == CaptionStyleCompat.EDGE_TYPE_DEPRESSED) {
      boolean raised = edgeType == CaptionStyleCompat.EDGE_TYPE_RAISED;
      int colorUp = raised ? Color.WHITE : edgeColor;
      int colorDown = raised ? edgeColor : Color.WHITE;
      float offset = shadowRadius / 2f;
      textPaint.setColor(foregroundColor);
      textPaint.setStyle(Style.FILL);
      textPaint.setShadowLayer(shadowRadius, -offset, -offset, colorUp);
      layout.draw(canvas);
      textPaint.setShadowLayer(shadowRadius, offset, offset, colorDown);
    }

    textPaint.setColor(foregroundColor);
    textPaint.setStyle(Style.FILL);
    layout.draw(canvas);
    textPaint.setShadowLayer(0, 0, 0, 0);

    canvas.restoreToCount(saveCount);
  }

  /**
   * This method is used instead of {@link TextUtils#equals(CharSequence, CharSequence)} because the
   * latter only checks the text of each sequence, and does not check for equality of styling that
   * may be embedded within the {@link CharSequence}s.
   */
  private static boolean areCharSequencesEqual(CharSequence first, CharSequence second) {
    // Some CharSequence implementations don't perform a cheap referential equality check in their
    // equals methods, so we perform one explicitly here.
    return first == second || (first != null && first.equals(second));
  }

}<|MERGE_RESOLUTION|>--- conflicted
+++ resolved
@@ -145,27 +145,25 @@
   public void draw(Cue cue, boolean applyEmbeddedStyles, CaptionStyleCompat style, float textSizePx,
       float bottomPaddingFraction, Canvas canvas, int cueBoxLeft, int cueBoxTop, int cueBoxRight,
       int cueBoxBottom) {
-    CharSequence cueText = cue.text;
-    boolean textIsEmpty = TextUtils.isEmpty(cueText);
-    if (textIsEmpty && cue.bitmap == null) {
-      // Nothing to draw.
-      return;
-    }
-<<<<<<< HEAD
-
-    int windowColor = cue.windowColorSet ? cue.windowColor : style.windowColor;
-
-    if (!applyEmbeddedStyles) {
-=======
-    if (!applyEmbeddedStyles && !textIsEmpty) {
->>>>>>> 0468a80d
-      // Strip out any embedded styling.
-      cueText = cueText.toString();
-      windowColor = style.windowColor;
-    }
-<<<<<<< HEAD
+    boolean isTextCue = cue.bitmap == null;
+    CharSequence cueText = null;
+    Bitmap cueBitmap = null;
+    if (isTextCue) {
+      cueText = cue.text;
+      if (TextUtils.isEmpty(cueText)) {
+        // Nothing to draw.
+        return;
+      }
+      if (!applyEmbeddedStyles) {
+        // Strip out any embedded styling.
+        cueText = cueText.toString();
+      }
+    } else {
+      cueBitmap = cue.bitmap;
+    }
     if (areCharSequencesEqual(this.cueText, cueText)
         && Util.areEqual(this.cueTextAlignment, cue.textAlignment)
+        && this.cueBitmap == cueBitmap
         && this.cueLine == cue.line
         && this.cueLineType == cue.lineType
         && Util.areEqual(this.cueLineAnchor, cue.lineAnchor)
@@ -175,7 +173,7 @@
         && this.applyEmbeddedStyles == applyEmbeddedStyles
         && this.foregroundColor == style.foregroundColor
         && this.backgroundColor == style.backgroundColor
-        && this.windowColor == windowColor
+        && this.windowColor == style.windowColor
         && this.edgeType == style.edgeType
         && this.edgeColor == style.edgeColor
         && Util.areEqual(this.textPaint.getTypeface(), style.typeface)
@@ -185,38 +183,14 @@
         && this.parentTop == cueBoxTop
         && this.parentRight == cueBoxRight
         && this.parentBottom == cueBoxBottom) {
-=======
-    if (((cue.bitmap != null && cue.bitmap == cueBitmap) ||
-     (!textIsEmpty && areCharSequencesEqual(this.cueText, cueText)))
-     && Util.areEqual(this.cueTextAlignment, cue.textAlignment)
-     && this.cueLine == cue.line
-     && this.cueLineType == cue.lineType
-     && Util.areEqual(this.cueLineAnchor, cue.lineAnchor)
-     && this.cuePosition == cue.position
-     && Util.areEqual(this.cuePositionAnchor, cue.positionAnchor)
-     && this.cueSize == cue.size
-     && this.applyEmbeddedStyles == applyEmbeddedStyles
-     && this.foregroundColor == style.foregroundColor
-     && this.backgroundColor == style.backgroundColor
-     && this.windowColor == style.windowColor
-     && this.edgeType == style.edgeType
-     && this.edgeColor == style.edgeColor
-     && Util.areEqual(this.textPaint.getTypeface(), style.typeface)
-     && this.textSizePx == textSizePx
-     && this.bottomPaddingFraction == bottomPaddingFraction
-     && this.parentLeft == cueBoxLeft
-     && this.parentTop == cueBoxTop
-     && this.parentRight == cueBoxRight
-     && this.parentBottom == cueBoxBottom) {
->>>>>>> 0468a80d
       // We can use the cached layout.
-      drawLayout(canvas);
+      drawLayout(canvas, isTextCue);
       return;
     }
 
-    this.cueBitmap = cue.bitmap;
     this.cueText = cueText;
     this.cueTextAlignment = cue.textAlignment;
+    this.cueBitmap = cue.bitmap;
     this.cueLine = cue.line;
     this.cueLineType = cue.lineType;
     this.cueLineAnchor = cue.lineAnchor;
@@ -226,7 +200,7 @@
     this.applyEmbeddedStyles = applyEmbeddedStyles;
     this.foregroundColor = style.foregroundColor;
     this.backgroundColor = style.backgroundColor;
-    this.windowColor = windowColor;
+    this.windowColor = style.windowColor;
     this.edgeType = style.edgeType;
     this.edgeColor = style.edgeColor;
     this.textPaint.setTypeface(style.typeface);
@@ -237,33 +211,15 @@
     this.parentRight = cueBoxRight;
     this.parentBottom = cueBoxBottom;
 
-    if (this.cueBitmap != null)
+    if (isTextCue) {
+      setupTextLayout();
+    } else {
       setupBitmapLayout();
-    else
-      setupTextLayout();
-
-    drawLayout(canvas);
-  }
-
-  /**
-   * Setup {@link #textLayout} for later drawing.
-   */
-  private void setupBitmapLayout() {
-
-    int parentWidth = parentRight - parentLeft;
-    int parentHeight = parentBottom - parentTop;
-    int x = parentLeft + (int) ((float) parentWidth * cuePosition);
-    int y = parentTop + (int) ((float) parentHeight * cueLine);
-    int width = (int) (parentWidth * cueSize);
-    int height = (int) (width * ((float) cueBitmap.getHeight() / cueBitmap.getWidth()));
-    bitmapRect = new Rect(x, y, x + width, y + height);
-  }
-
-  /**
-   * Setup {@link #textLayout} for later drawing.
-   */
+    }
+    drawLayout(canvas, isTextCue);
+  }
+
   private void setupTextLayout() {
-
     int parentWidth = parentRight - parentLeft;
     int parentHeight = parentBottom - parentTop;
 
@@ -299,7 +255,7 @@
       int anchorPosition = Math.round(parentWidth * cuePosition) + parentLeft;
       textLeft = cuePositionAnchor == Cue.ANCHOR_TYPE_END ? anchorPosition - textWidth
           : cuePositionAnchor == Cue.ANCHOR_TYPE_MIDDLE ? (anchorPosition * 2 - textWidth) / 2
-          : anchorPosition;
+              : anchorPosition;
       textLeft = Math.max(textLeft, parentLeft);
       textRight = Math.min(textLeft + textWidth, parentRight);
     } else {
@@ -318,12 +274,12 @@
         if (cueLine >= 0) {
           anchorPosition = Math.round(cueLine * firstLineHeight) + parentTop;
         } else {
-          anchorPosition = Math.round((cueLine + 1) * firstLineHeight) + parentBottom;
+          anchorPosition = Math.round(cueLine * firstLineHeight) + parentBottom;
         }
       }
       textTop = cueLineAnchor == Cue.ANCHOR_TYPE_END ? anchorPosition - textHeight
           : cueLineAnchor == Cue.ANCHOR_TYPE_MIDDLE ? (anchorPosition * 2 - textHeight) / 2
-          : anchorPosition;
+              : anchorPosition;
       if (textTop + textHeight > parentBottom) {
         textTop = parentBottom - textHeight;
       } else if (textTop < parentTop) {
@@ -343,32 +299,28 @@
     this.textPaddingX = textPaddingX;
   }
 
-  /**
-   * Draws {@link #textLayout} or {@link #cueBitmap} into the provided canvas.
-   *
-   * @param canvas The canvas into which to draw.
-   */
-  private void drawLayout(Canvas canvas) {
-    if (cueBitmap != null)
+  private void setupBitmapLayout() {
+    int parentWidth = parentRight - parentLeft;
+    int parentHeight = parentBottom - parentTop;
+    float anchorX = parentLeft + (parentWidth * cuePosition);
+    float anchorY = parentTop + (parentHeight * cueLine);
+    int width = (int) (parentWidth * cueSize);
+    int height = (int) (width * ((float) cueBitmap.getHeight() / cueBitmap.getWidth()));
+    int x = (int) (cueLineAnchor == Cue.ANCHOR_TYPE_END ? (anchorX - width)
+        : cueLineAnchor == Cue.ANCHOR_TYPE_MIDDLE ? (anchorX - (width / 2)) : anchorX);
+    int y = (int) (cuePositionAnchor == Cue.ANCHOR_TYPE_END ? (anchorY - width)
+        : cuePositionAnchor == Cue.ANCHOR_TYPE_MIDDLE ? (anchorY - (width / 2)) : anchorY);
+    bitmapRect = new Rect(x, y, x + width, y + height);
+  }
+
+  private void drawLayout(Canvas canvas, boolean isTextCue) {
+    if (isTextCue) {
+      drawTextLayout(canvas);
+    } else {
       drawBitmapLayout(canvas);
-    else
-      drawTextLayout(canvas);
-  }
-
-  /**
-   * Draws {@link #cueBitmap} into the provided canvas.
-   *
-   * @param canvas The canvas into which to draw.
-   */
-  private void drawBitmapLayout(Canvas canvas) {
-    canvas.drawBitmap(cueBitmap, null, bitmapRect, null);
-  }
-
-  /**
-   * Draws {@link #textLayout} into the provided canvas.
-   *
-   * @param canvas The canvas into which to draw.
-   */
+    }
+  }
+
   private void drawTextLayout(Canvas canvas) {
     final StaticLayout layout = textLayout;
     if (layout == null) {
@@ -428,6 +380,10 @@
     canvas.restoreToCount(saveCount);
   }
 
+  private void drawBitmapLayout(Canvas canvas) {
+    canvas.drawBitmap(cueBitmap, null, bitmapRect, null);
+  }
+
   /**
    * This method is used instead of {@link TextUtils#equals(CharSequence, CharSequence)} because the
    * latter only checks the text of each sequence, and does not check for equality of styling that
